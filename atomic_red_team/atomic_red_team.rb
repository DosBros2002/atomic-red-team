--- conflicted
+++ resolved
@@ -64,9 +64,6 @@
     end
   end
 
-<<<<<<< HEAD
-  def validate_atomic_yaml!(yaml, used_guids_file, unique_guid_array)
-=======
   def atomic_yaml_has_test_for_platform(yaml_file, only_platform)
     has_test_for_platform = false
     if File.exists? yaml_file
@@ -81,8 +78,7 @@
     return has_test_for_platform
   end
 
-  def validate_atomic_yaml!(yaml)
->>>>>>> 0ff57636
+  def validate_atomic_yaml!(yaml, used_guids_file, unique_guid_array)
     raise("YAML file has no elements") if yaml.nil?
   
     raise('`attack_technique` element is required') unless yaml.has_key?('attack_technique')
