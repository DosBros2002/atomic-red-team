attack_technique: T1486
display_name: Data Encrypted for Impact
atomic_tests:
- name: Encrypt files using gpg (FreeBSD/Linux)
  auto_generated_guid: 7b8ce084-3922-4618-8d22-95f996173765
  description: |
    Uses gpg to encrypt a file
  supported_platforms:
  - freebsd
  - linux
  input_arguments:
    pwd_for_encrypted_file:
      description: the password that you want for the encrypted file
      type: string
      default: passwd
    encrypted_file_path:
      description: path to the encrypted file
      type: path
      default: /tmp/passwd.gpg
    input_file_path:
      description: path to the file that you want to encrypt
      type: path
      default: /etc/passwd
    encryption_alg:
      description: encryption algorithm of the file
      type: string
      default: AES-256
  dependency_executor_name: bash
  dependencies:
  - description: |
      Finds where gpg is located
    prereq_command: |
      which_gpg=`which gpg`
    get_prereq_command: |
      (which pkg && pkg install -y gnupg)||(which yum && yum -y install epel-release gpg)||(which apt-get && DEBIAN_FRONTEND=noninteractive apt-get install -y gpg)
  executor:
    name: sh
    elevation_required: false
    command: |
      echo "#{pwd_for_encrypted_file}" | $which_gpg --batch --yes --passphrase-fd 0 --cipher-algo #{encryption_alg} -o #{encrypted_file_path} -c #{input_file_path}
    cleanup_command: |
      rm #{encrypted_file_path}

<<<<<<< HEAD

- name: Encrypt files using 7z (FreeBSD/Linux)
=======
- name: Encrypt files using 7z (Linux)
>>>>>>> 6c026804
  auto_generated_guid: 53e6735a-4727-44cc-b35b-237682a151ad
  description: |
    Uses 7z to encrypt a file
  supported_platforms:
  - freebsd
  - linux
  input_arguments:
    pwd_for_encrypted_file:
      description: the password that you want for the encrypted file
      type: string
      default: passwd
    encrypted_file_path:
      description: path to the encrypted file
      type: path
      default: /tmp/passwd.zip
    input_file_path:
      description: path to the file that you want to encrypt
      type: path
      default: /etc/passwd
  dependency_executor_name: bash
  dependencies:
  - description: |
      Finds where 7z is located
    prereq_command: |
      which_7z=`which 7z`
    get_prereq_command: |
      (which pkg && pkg install -y 7-zip)
  executor:
    name: sh
    elevation_required: false
    command: |
      $which_7z a -p#{pwd_for_encrypted_file} #{encrypted_file_path} #{input_file_path}
    cleanup_command: |
      $which_7z e #{encrypted_file_path}
      rm #{encrypted_file_path}

<<<<<<< HEAD

- name: Encrypt files using ccrypt (FreeBSD/Linux)
=======
- name: Encrypt files using ccrypt (Linux)
>>>>>>> 6c026804
  auto_generated_guid: 08cbf59f-85da-4369-a5f4-049cffd7709f
  description: |
    Attempts to encrypt data on target systems as root to simulate an inturruption authentication to target system. If root permissions are not available then attempts to encrypt data within user's home directory.
  supported_platforms:
  - freebsd
  - linux
  input_arguments:
    cped_file_path:
      description: path where you want your copied file to be
      type: path
      default: /tmp/passwd
    root_input_file_path:
      description: path to the file that you want to be encrypted if you are root
        user
      type: path
      default: /etc/passwd
    user_input_file_path:
      description: path to file that you want to be encrypted if you are normal user
      type: path
      default: ~/.bash_history
    impact_command:
      description: command to show impact of encryption
      type: string
      default: sudo su
  dependency_executor_name: sh
  dependencies:
  - description: |
      Finds where ccencrypt and ccdecrypt is located and copies input file
    prereq_command: |
      which_ccencrypt=`which ccencrypt`
      which_ccdecrypt=`which ccdecrypt`
      if [ $USER == "root" ]; then cp #{root_input_file_path} #{cped_file_path}; else cp #{user_input_file_path} #{cped_file_path}; fi
    get_prereq_command: |
      (which pkg && pkg install -y ccript)||(which yum && yum -y install epel-release ccrypt)||(which apt-get && DEBIAN_FRONTEND=noninteractive apt-get install -y ccrypt)
  executor:
    name: sh
    elevation_required: false
    command: |
      if [ $USER == "root" ]; then $which_ccencrypt #{root_input_file_path}; file #{root_input_file_path}.cpt; #{impact_command}; else $which_ccencrypt #{user_input_file_path}; file #{user_input_file_path}.cpt; #{impact_command}; fi
    cleanup_command: |
      if [ $USER == "root" ]; then mv #{cped_file_path} #{root_input_file_path}; else cp #{cped_file_path} #{user_input_file_path}; fi 

<<<<<<< HEAD

- name: Encrypt files using openssl (FreeBSD/Linux)
=======
- name: Encrypt files using openssl (Linux)
>>>>>>> 6c026804
  auto_generated_guid: 142752dc-ca71-443b-9359-cf6f497315f1
  description: |
    Uses openssl to encrypt a file
  supported_platforms:
  - freebsd
  - linux
  input_arguments:
    private_key_path:
      description: path to the private key
      type: path
      default: /tmp/key.pem
    public_key_path:
      description: path to the public key
      type: path
      default: /tmp/pub.pem
    encryption_bit_size:
      description: size of the bit of encryption
      type: integer
      default: 2048
    encrypted_file_path:
      description: path to the encrypted file
      type: path
      default: /tmp/passwd.zip
    input_file_path:
      description: path to the file that you want to encrypt
      type: path
      default: /etc/passwd
  dependency_executor_name: bash
  dependencies:
  - description: |
      Finds where openssl is located
    prereq_command: |
      which_openssl=`which openssl`
    get_prereq_command: |
  executor:
    name: sh
    elevation_required: false
    command: |
      $which_openssl genrsa -out #{private_key_path} #{encryption_bit_size}
      $which_openssl rsa -in #{private_key_path} -pubout -out #{public_key_path}
      $which_openssl rsautl -encrypt -inkey #{public_key_path} -pubin -in #{input_file_path} -out #{encrypted_file_path}
    cleanup_command: |
      $which_openssl rsautl -decrypt -inkey #{private_key_path} -in #{encrypted_file_path}
      rm #{encrypted_file_path}

- name: PureLocker Ransom Note
  auto_generated_guid: 649349c7-9abf-493b-a7a2-b1aa4d141528
  description: |
    building the IOC (YOUR_FILES.txt) for the PureLocker ransomware 
    https://www.bleepingcomputer.com/news/security/purelocker-ransomware-can-lock-files-on-windows-linux-and-macos/

  supported_platforms:
  - windows

  executor:
    name: command_prompt
    elevation_required: true
    command: |
      echo T1486 - Purelocker Ransom Note > %USERPROFILE%\Desktop\YOUR_FILES.txt
    cleanup_command: |
      del %USERPROFILE%\Desktop\YOUR_FILES.txt >nul 2>&1

- name: Encrypt files using 7z utility - macOS
  auto_generated_guid: 645f0f5a-ef09-48d8-b9bc-f0e24c642d72
  description: |
    This test encrypts the file(s) using the 7z utility
  supported_platforms:
  - macos
  dependency_executor_name: sh
  dependencies:
  - description: |
      Check if 7z command exists on the machine
    prereq_command: |
      which 7z
    get_prereq_command: |
      echo Installing 7z, using brew
      /bin/bash -c "$(curl -fsSL https://raw.githubusercontent.com/Homebrew/install/HEAD/install.sh)"
      brew install p7zip
  input_arguments:
    file_password:
      description: Password to be provided for archiving the file
      type: string
      default: ARTPass
    encrypted_file_name:
      description: Name of the archive to be created
      type: string
      default: ARTArchive.7z
    input_file_path:
      description: Path to the file that you want to encrypt
      type: path
      default: ~/test.txt
  executor:
    command: |
      7z a -p #{file_password} -mhe=on #{encrypted_file_name} #{input_file_path}
    cleanup_command: |
      rm #{encrypted_file_name}
    name: sh
    elevation_required: false  
    
- name: Encrypt files using openssl utility - macOS
  auto_generated_guid: 1a01f6b8-b1e8-418e-bbe3-78a6f822759e
  description: |
    This test encrypts the file(s) using the openssl utility
  supported_platforms:
  - macos
  input_arguments:
    encryption_option:
      description: Specifiy the required encryption option
      type: string
      default: -pbkdf2  
    input_file_path:
      description: Path to the file that you want to encrypt
      type: path
      default: ~/test.txt
    output_file_name:
      description: Path to the file that you want to encrypt
      type: string
      default: ARTFile      
  executor:
    command: |
      openssl enc #{encryption_option} -in #{input_file_path} -out #{output_file_name}
    cleanup_command: |
      rm #{output_file_name}
    name: sh
    elevation_required: false     

- name: Data Encrypted with GPG4Win
  auto_generated_guid: 4541e2c2-33c8-44b1-be79-9161440f1718
  description:
      Gpg4win is a Windows tool (also called Kleopatra which is the preferred certificate manager) that uses email and file encryption packages for symmetric encryption. 
      It is used by attackers to encrypt disks. User will need to add pass phrase to encrypt file as automation is not allowed under newer versions.
  supported_platforms:
    - windows
  input_arguments:
    GPG_Exe_Location:
      description: Path of the GPG program
      type: path
      default: 'C:\Program Files (x86)\GnuPG\bin\gpg.exe'
    File_to_Encrypt_Location:
      description: Path of File
      type: path
      default: '$env:temp\test.txt'
  dependencies:
    - description: |
        GPG must exist at (#{GPG_Exe_Location})
      prereq_command: |
        if (test-path '#{GPG_Exe_Location}'){exit 0} else {exit 1}
      get_prereq_command: |
        New-Item -Type Directory "PathToAtomicsFolder\..\ExternalPayloads\" -ErrorAction Ignore -Force | Out-Null
        invoke-webrequest "https://files.gpg4win.org/gpg4win-4.1.0.exe" -outfile "PathToAtomicsFolder\..\ExternalPayloads\gpginstall.exe"
        cmd /c "PathToAtomicsFolder\..\ExternalPayloads\gpginstall.exe" /S
  executor:
    name: powershell
    elevation_required: false
    command: |
      cmd /c '#{GPG_Exe_Location}' -c '#{File_to_Encrypt_Location}'
    cleanup_command: |
      remove-item '#{File_to_Encrypt_Location}.gpg' -force -erroraction silentlycontinue | out-null<|MERGE_RESOLUTION|>--- conflicted
+++ resolved
@@ -41,12 +41,7 @@
     cleanup_command: |
       rm #{encrypted_file_path}
 
-<<<<<<< HEAD
-
 - name: Encrypt files using 7z (FreeBSD/Linux)
-=======
-- name: Encrypt files using 7z (Linux)
->>>>>>> 6c026804
   auto_generated_guid: 53e6735a-4727-44cc-b35b-237682a151ad
   description: |
     Uses 7z to encrypt a file
@@ -83,12 +78,7 @@
       $which_7z e #{encrypted_file_path}
       rm #{encrypted_file_path}
 
-<<<<<<< HEAD
-
 - name: Encrypt files using ccrypt (FreeBSD/Linux)
-=======
-- name: Encrypt files using ccrypt (Linux)
->>>>>>> 6c026804
   auto_generated_guid: 08cbf59f-85da-4369-a5f4-049cffd7709f
   description: |
     Attempts to encrypt data on target systems as root to simulate an inturruption authentication to target system. If root permissions are not available then attempts to encrypt data within user's home directory.
@@ -131,12 +121,7 @@
     cleanup_command: |
       if [ $USER == "root" ]; then mv #{cped_file_path} #{root_input_file_path}; else cp #{cped_file_path} #{user_input_file_path}; fi 
 
-<<<<<<< HEAD
-
 - name: Encrypt files using openssl (FreeBSD/Linux)
-=======
-- name: Encrypt files using openssl (Linux)
->>>>>>> 6c026804
   auto_generated_guid: 142752dc-ca71-443b-9359-cf6f497315f1
   description: |
     Uses openssl to encrypt a file
