--- conflicted
+++ resolved
@@ -285,8 +285,6 @@
       ls -la /tmp/art.txt      
     cleanup_command: |
       rm /tmp/art.txt
-<<<<<<< HEAD
-
 - name: Detecting pipe-to-shell (freebsd)
   description: |
     An adversary may develop a useful utility or subvert the CI/CD pipe line of a legitimate utility developer, who requires or suggests installing their utility by piping a curl download directly into bash. Of-course this is a very bad idea. The adversary may also take advantage of this BLIND install method and selectively running extra commands in the install script for those who DO pipe to bash and not for those who DO NOT. This test uses curl to download the pipe-to-shell.sh script, the first time without piping it to bash and the second piping it into bash which executes the echo command.
@@ -306,19 +304,16 @@
       if [ -x "$(command -v curl)" ]; then echo "curl is installed"; else echo "curl is NOT installed"; exit 1; fi
     get_prereq_command: |
       pkg update && pkg install -y curl
-=======
 - name: Current kernel information enumeration
   auto_generated_guid: 3a53734a-9e26-4f4b-ad15-059e767f5f14
   description: |
     An adversary may want to enumerate the kernel information to tailor their attacks for that particular kernel. The following command will enumerate the kernel information.
   supported_platforms:
   - linux
->>>>>>> 6c026804
-  executor:
-    name: sh
-    elevation_required: false
-    command: |
-<<<<<<< HEAD
+  executor:
+    name: sh
+    elevation_required: false
+    command: |
       cd /tmp
       curl -s #{remote_url}
       ls -la /tmp/art.txt
@@ -326,6 +321,4 @@
       ls -la /tmp/art.txt      
     cleanup_command: |
       rm /tmp/art.txt
-=======
-      uname -srm
->>>>>>> 6c026804
+      uname -srm