--- conflicted
+++ resolved
@@ -3,7 +3,6 @@
 atomic_tests:
 - name: Create local account with admin privileges
   auto_generated_guid: a524ce99-86de-4db6-b4f9-e08f35a47a15
-
   description: After execution the new account will be active and added to the Administrators group
   supported_platforms:
   - windows
@@ -22,7 +21,6 @@
       net user art-test /delete >nul 2>&1
     name: command_prompt
     elevation_required: true
-
 - name: Create local account with admin privileges - MacOS
   auto_generated_guid: f1275566-1c26-4b66-83e3-7f9f7f964daa
   description: After execution the new account will be active and added to the Administrators group
@@ -42,8 +40,6 @@
       sudo dscl . -delete /Users/AtomicUser
     name: bash
     elevation_required: true
-<<<<<<< HEAD
-    
 - name: Create local account with admin privileges using sysadminctl utility - MacOS
   description: After execution the new account will be active and added to the Administrators group
   supported_platforms:
@@ -55,7 +51,6 @@
       sysadminctl interactive -deleteUser art-tester
     name: bash
     elevation_required: true
-    
 - name: Enable root account using dsenableroot utility - MacOS
   description: After execution the current/new user will have root access
   supported_platforms:
@@ -69,7 +64,6 @@
       dsenableroot -d -u art-tester -p art-tester #new user
     name: bash
     elevation_required: true
-    
 - name: Add a new/existing user to the admin group using dseditgroup utility - macOS
   description: After execution the current/new user will be added to the Admin group
   supported_platforms:
@@ -81,11 +75,7 @@
       dseditgroup -o edit -d art-user -t user admin
     name: bash
     elevation_required: true
-
 - name: WinPwn - Loot local Credentials - powerhell kittie 
-=======
-- name: WinPwn - Loot local Credentials - powerhell kittie
->>>>>>> 89a2c90a
   auto_generated_guid: 9e9fd066-453d-442f-88c1-ad7911d32912
   description: Loot local Credentials - powerhell kittie technique via function of WinPwn
   supported_platforms:
